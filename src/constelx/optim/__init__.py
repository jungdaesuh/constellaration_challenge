--- conflicted
+++ resolved
@@ -1,11 +1,26 @@
 from __future__ import annotations
 
-<<<<<<< HEAD
+from importlib import import_module
+from types import ModuleType
+from typing import TYPE_CHECKING
+
 from . import evolution, pareto
 
-__all__ = ["evolution", "pareto"]
-=======
-from . import desc_trust_region, evolution
+__all__ = ["evolution", "pareto", "desc_trust_region"]
 
-__all__ = ["evolution", "desc_trust_region"]
->>>>>>> 4838adff
+if TYPE_CHECKING:  # pragma: no cover - for static analysis only
+    from . import desc_trust_region as _desc_trust_region
+
+    desc_trust_region = _desc_trust_region
+
+
+def __getattr__(name: str) -> ModuleType:
+    if name == "desc_trust_region":
+        module = import_module("constelx.optim.desc_trust_region")
+        globals()[name] = module
+        return module
+    raise AttributeError(f"module 'constelx.optim' has no attribute {name!r}")
+
+
+def __dir__() -> list[str]:
+    return sorted(set(__all__) | set(globals()))