--- conflicted
+++ resolved
@@ -1,7 +1,6 @@
 # TODOs
 
 ## Sequential Tasks (next up)
-<<<<<<< HEAD
 1. [#32] Finalize baselines and `opt run` CLI
    - Trust-constr/ALM are implemented and tested; tighten docs/CLI help and ensure physics path smoke works.
 2. [#40] BoTorch qNEI baseline (optional extra)
@@ -18,16 +17,10 @@
    - Parse/store provenance; ensure cache keys separate by resolution level.
 8. [#51] Unified metrics/constraints module
    - Single source of truth for geometry/QS proxies to avoid drift across paths.
+9. [#28] ConStellaration evaluator wiring
+   - Core landed; track robustness/docs follow-ups here.
 
 Note: [#30] HF dataset helpers and seeds are implemented; keep the issue open for expanded ingestion and examples.
-=======
-1. [#30] Real dataset ingestion with Hugging Face dataset and Parquet cache.
-2. [#32] Baselines: ALM/trust-constr optimizers and `opt run` CLI.
-3. [#38] PCFM repair pack: aspect-ratio band, edge-iota proxy, clearance constraints.
-4. [#50] VMEC resolution ladder and hot-restart toggles.
-5. [#51] Unified metrics/constraints module as single source of truth.
-6. [#28] ConStellaration evaluator wiring — core landed; track robustness/docs follow-ups here.
->>>>>>> f8d45fc3
 
 ## Parallelizable Tasks
 - [#53] Ablation harness for pipeline components.
@@ -41,7 +34,6 @@
 - [#41] Integrate QS proxies into PCFM constraints and multi-fidelity gating.
 - [#40] Constrained BoTorch qNEI baseline.
 
-<<<<<<< HEAD
   (De-dup with Sequential list as work starts.)
 
 ## Completed Recently
@@ -50,12 +42,6 @@
 - [#33] Scoring parity tests for P1–P3 (physics-gated) — implemented and documented (PR #62).
 - [#39] Multi-fidelity gating with proxy→selection→real and provenance — implemented (PR #63) with single-worker phase fix (PR #65).
 - [#54] Results DB + novelty checks — implemented (PR #69); awaiting agent wiring.
-=======
-## Completed Recently
-- [#33] Scoring parity tests for P1–P3 with golden fixtures — implemented and documented (PR #62).
-- [#39] Multi-fidelity toggle with proxy→selection→real and provenance — implemented (PR #63) with single-worker phase fix (PR #65).
-- [#54] Results DB + novelty checks — implemented (PR #69) and issue closed.
->>>>>>> f8d45fc3
 - Docs roadmap added (PR #68).
 - Dataset/surrogate speedups (PR #70).
 - Fix: boundary m=1 column mapping (PR #66).